# leoai/rag_prompt_builder.py
import json
from datetime import datetime
from typing import Dict, Optional
import logging

<<<<<<< HEAD
PROMPT_TEMPLATE = """Your name is LEO, a helpful and truthful AI assistant.
You must always respond in {target_language}.
Do not make up answers. If the context provided is insufficient to answer the user's question, say "I don't have enough information to answer that.".
=======
>>>>>>> 3875c61f

logger = logging.getLogger("PromptBuilder")


PROMPT_TEMPLATE = """
You are **LEO**, a truthful, forward-thinking AI assistant designed to provide accurate, contextual, and human-like responses.
You must always respond **in {target_language}**, following the same tone and style as the user unless instructed otherwise.

---

### 🧭 Core Directives

1. **Be truthful.** If info is missing or uncertain, say so clearly.
2. **Use context.** Adapt to the user profile and past conversation, never invent facts.
3. **Stay concise.** Write complete, natural sentences — no filler.
4. **Sound human.** Speak warmly and intelligently, not robotic.
5. **No hallucination.** Never make up data, names, or sources.

---

### Current Date and Time
{datetime}

### User Profile Summary
{user_profile}

### Conversation Context Summary
{user_context}

### Key Conversation Summary
{context_summary}

### Key Conversation Keywords
{context_keywords}

---

### User’s Current Question
{question}

---

### Expected Behavior

- Give clear, relevant, and truthful answers using all context.
- Ask for clarification if the question is vague.
- Return full, working code when coding is requested.
- Explain concepts with short examples or analogies.
- End with an insightful remark or takeaway.

"""


class PromptRouter:
    """Holds the built prompt and inferred purpose of the request."""
    def __init__(self, prompt_text: str, purpose: str):
        self.prompt_text = prompt_text
        self.purpose = purpose

    def __repr__(self):
        return f"PromptRouter(purpose={self.purpose!r}, prompt_length={len(self.prompt_text)})"


class AgentOrchestrator:
    """Constructs contextual prompt strings and detects intent for routing."""

    def build_prompt(self, question: str, context_model: Dict, target_language: str) -> PromptRouter:
        user_context = context_model.get("user_context", {})
        timestamp = user_context.get("datetime")

        # Format timestamp
        ts_str = self._format_timestamp(timestamp)

        # Prepare context
        user_profile_str = json.dumps(context_model.get("user_profile", {}), ensure_ascii=False, indent=2)
        user_context_str = json.dumps(user_context, ensure_ascii=False, indent=2)
        context_summary = context_model.get("context_summary", "")
        context_keywords = ", ".join(context_model.get("context_keywords", [])) or "None"

        # Build the final formatted prompt
        prompt_text = PROMPT_TEMPLATE.format(
            target_language=target_language,
            datetime=ts_str,
            user_profile=user_profile_str,
            user_context=user_context_str,
            context_summary=context_summary,
            context_keywords=context_keywords,
            question=question.strip()
        )

        # Detect purpose
        purpose = self.detect_purpose(question)

        return PromptRouter(prompt_text=prompt_text, purpose=purpose)

    def detect_purpose(self, question: str, context_summary: Optional[str] = None) -> str:
        """
        Infer the user's intent based on keywords, structure, and contextual hints.
        This lightweight heuristic can later be upgraded with embedding similarity.
        """
        q = question.lower().strip()
        ctx = (context_summary or "").lower()

        # --- Primary keyword groups ---
        purpose_keywords = {
            "generate_report": [
                "report", "summary", "dashboard", "insight", "trend",
                "analytics", "statistics", "data analysis", "visualization"
            ],
            "generate_text": [
                "write", "story", "poem", "email", "post", "message",
                "draft", "explain", "summarize", "describe"
            ],
            "generate_plan": [
                "plan", "strategy", "outline", "schedule",
                "proposal", "roadmap", "timeline"
            ],
            "generate_code": [
                "code", "script", "function", "query", "api", "algorithm"
            ],
            "generate_answer": [
                "what", "how", "why", "can i", "is it", "should i"
            ]
        }

        # --- Scoring mechanism ---
        scores = {purpose: 0 for purpose in purpose_keywords}

        for purpose, keywords in purpose_keywords.items():
            for kw in keywords:
                if kw in q:
                    scores[purpose] += 2  # direct keyword boost
                if kw in ctx:
                    scores[purpose] += 1  # context hint boost

        # --- Structural hints ---
        if q.endswith("?"):
            scores["generate_answer"] += 1.5

        if "data" in q and ("show" in q or "graph" in q):
            scores["generate_report"] += 2

        # --- Choose best-scoring purpose ---
        best_purpose = max(scores, key=scores.get)
        confidence = scores[best_purpose]

        # --- Confidence threshold logic ---
        if confidence < 2:
            best_purpose = "generate_text"  # default fallback

        logger.debug(f"[detect_purpose] Question='{question}' → {best_purpose} (scores={scores})")
        return best_purpose

    @staticmethod
    def _format_timestamp(timestamp: Optional[str]) -> str:
        """Helper to format datetime safely."""
        if not timestamp:
            return datetime.now().strftime("%A, %B %d, %Y at %I:%M %p")
        try:
            dt = datetime.strptime(timestamp, "%Y-%m-%d %H:%M")
            return dt.strftime("%A, %B %d, %Y at %I:%M %p")
        except Exception:
            return "Timestamp unavailable"<|MERGE_RESOLUTION|>--- conflicted
+++ resolved
@@ -4,12 +4,6 @@
 from typing import Dict, Optional
 import logging
 
-<<<<<<< HEAD
-PROMPT_TEMPLATE = """Your name is LEO, a helpful and truthful AI assistant.
-You must always respond in {target_language}.
-Do not make up answers. If the context provided is insufficient to answer the user's question, say "I don't have enough information to answer that.".
-=======
->>>>>>> 3875c61f
 
 logger = logging.getLogger("PromptBuilder")
 
