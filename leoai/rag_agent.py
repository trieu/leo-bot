--- conflicted
+++ resolved
@@ -21,12 +21,7 @@
         self.db = ChatDBManager(self.embedding_model)
         self.context = ContextManager(self.embedding_model, self.client, self.db)
         self.knowledge = KnowledgeRetriever(self.embedding_model)
-<<<<<<< HEAD
-        self.prompt_builder = PromptBuilder()
-        self.intent_analyzer = IntentAnalyzer(self.client)
-=======
         self.agent_orchestrator = AgentOrchestrator()
->>>>>>> 3875c61f
 
     async def process_chat_message(
         self,
@@ -41,30 +36,19 @@
         keywords: Optional[List[str]] = None,
     ) -> str:
         try:
-<<<<<<< HEAD
             # 0. Analyze intent of user message for keywords storage purpose
             analysis = await self.intent_analyzer.analyze(user_message)
             # 1. Save user message
             await self.db.save_chat_message(
-                user_id=user_id, role="user", 
-                message=user_message,
-                cdp_profile_id=cdp_profile_id, 
-                persona_id=persona_id,
-                touchpoint_id=touchpoint_id,            
-                keywords=analysis["keywords"],
-                last_intent_label=analysis["last_intent_label"],
-                last_intent_confidence=analysis["last_intent_confidence"],
-=======
-            # 1️⃣ Save user message (sync)
-            self.db.save_chat_message(
                 user_id=user_id,
                 role="user",
                 message=user_message,
                 cdp_profile_id=cdp_profile_id,
                 persona_id=persona_id,
-                touchpoint_id=touchpoint_id,
-                keywords=keywords,
->>>>>>> 3875c61f
+                touchpoint_id=touchpoint_id,            
+                keywords=analysis.get("keywords"),
+                last_intent_label=analysis.get("last_intent_label"),
+                last_intent_confidence=analysis.get("last_intent_confidence"),
             )
 
             # 2️⃣ Build summarized context (async)
