--- conflicted
+++ resolved
@@ -62,65 +62,5 @@
 fastapi-keycloak             # for OpenID Connect (Keycloak integration)
 python-jose[cryptography]    # JWT handling for auth tokens
 
-<<<<<<< HEAD
-# === Visualization ===
-matplotlib
-
-# Web Framework
-fastapi>=0.68.0
-uvicorn>=0.15.0
-python-dotenv>=0.19.0
-
-# AI/ML Libraries
-google-generativeai>=0.3.0
-langchain>=0.1.0
-chromadb>=0.4.0
-openai>=1.0.0
-tiktoken>=0.5.0
-sentence-transformers>=2.2.0
-
-# Data Processing
-pandas>=1.3.0
-numpy>=1.21.0
-python-multipart>=0.0.5
-
-# Database
-psycopg2-binary>=2.9.0
-pymongo>=4.5.0
-motor>=3.3.0  # Async MongoDB driver
-arangopy>=0.5.7  # ArangoDB Python driver
-
-# Web Scraping
-beautifulsoup4>=4.9.0
-selenium>=4.0.0
-webdriver_manager>=3.8.0
-requests>=2.31.0
-aiohttp>=3.8.0
-
-# File Handling
-aiofiles>=0.8.0
-python-magic>=0.4.27  # For file type detection
-
-# Workflow Management
-apache-airflow>=2.7.0
-
-# Testing
-pytest>=7.0.0
-pytest-asyncio>=0.20.0
-httpx>=0.24.0
-pytest-cov>=4.1.0
-
-# Utilities
-pydantic>=2.0.0  # Data validation
-tenacity>=8.2.0  # Retry mechanism
-loguru>=0.7.0   # Better logging
-python-jose[cryptography]>=3.3.0  # JWT handling
-passlib[bcrypt]>=1.7.4  # Password hashing
-
-# Social Media Integration
-facebook-sdk>=3.1.0
-python-telegram-bot>=20.6
-=======
 # === Performance Monitoring ===
-prometheus-fastapi-instrumentator
->>>>>>> 3875c61f
+prometheus-fastapi-instrumentator